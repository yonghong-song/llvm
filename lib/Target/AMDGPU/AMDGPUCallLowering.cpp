//===-- llvm/lib/Target/AMDGPU/AMDGPUCallLowering.cpp - Call lowering -----===//
//
//                     The LLVM Compiler Infrastructure
//
// This file is distributed under the University of Illinois Open Source
// License. See LICENSE.TXT for details.
//
//===----------------------------------------------------------------------===//
///
/// \file
/// This file implements the lowering of LLVM calls to machine code calls for
/// GlobalISel.
///
//===----------------------------------------------------------------------===//

#include "AMDGPUCallLowering.h"
#include "AMDGPU.h"
#include "AMDGPUISelLowering.h"
#include "AMDGPUSubtarget.h"
#include "SIISelLowering.h"
#include "SIMachineFunctionInfo.h"
#include "SIRegisterInfo.h"
#include "MCTargetDesc/AMDGPUMCTargetDesc.h"
#include "llvm/CodeGen/CallingConvLower.h"
#include "llvm/CodeGen/GlobalISel/MachineIRBuilder.h"
#include "llvm/CodeGen/MachineInstrBuilder.h"

using namespace llvm;

AMDGPUCallLowering::AMDGPUCallLowering(const AMDGPUTargetLowering &TLI)
  : CallLowering(&TLI), AMDGPUASI(TLI.getAMDGPUAS()) {
}

bool AMDGPUCallLowering::lowerReturn(MachineIRBuilder &MIRBuilder,
<<<<<<< HEAD
                                     const Value *Val, unsigned VReg) const {
=======
                                     const Value *Val,
                                     ArrayRef<unsigned> VRegs) const {
  // FIXME: Add support for non-void returns.
  if (Val)
    return false;

>>>>>>> 681bdae9
  MIRBuilder.buildInstr(AMDGPU::S_ENDPGM);
  return true;
}

unsigned AMDGPUCallLowering::lowerParameterPtr(MachineIRBuilder &MIRBuilder,
                                               Type *ParamTy,
                                               uint64_t Offset) const {

  MachineFunction &MF = MIRBuilder.getMF();
  const SIMachineFunctionInfo *MFI = MF.getInfo<SIMachineFunctionInfo>();
  MachineRegisterInfo &MRI = MF.getRegInfo();
  const Function &F = MF.getFunction();
  const DataLayout &DL = F.getParent()->getDataLayout();
  PointerType *PtrTy = PointerType::get(ParamTy, AMDGPUASI.CONSTANT_ADDRESS);
  LLT PtrType = getLLTForType(*PtrTy, DL);
  unsigned DstReg = MRI.createGenericVirtualRegister(PtrType);
  unsigned KernArgSegmentPtr =
    MFI->getPreloadedReg(AMDGPUFunctionArgInfo::KERNARG_SEGMENT_PTR);
  unsigned KernArgSegmentVReg = MRI.getLiveInVirtReg(KernArgSegmentPtr);

  unsigned OffsetReg = MRI.createGenericVirtualRegister(LLT::scalar(64));
  MIRBuilder.buildConstant(OffsetReg, Offset);

  MIRBuilder.buildGEP(DstReg, KernArgSegmentVReg, OffsetReg);

  return DstReg;
}

void AMDGPUCallLowering::lowerParameter(MachineIRBuilder &MIRBuilder,
                                        Type *ParamTy, uint64_t Offset,
                                        unsigned Align,
                                        unsigned DstReg) const {
  MachineFunction &MF = MIRBuilder.getMF();
  const Function &F = MF.getFunction();
  const DataLayout &DL = F.getParent()->getDataLayout();
  PointerType *PtrTy = PointerType::get(ParamTy, AMDGPUASI.CONSTANT_ADDRESS);
  MachinePointerInfo PtrInfo(UndefValue::get(PtrTy));
  unsigned TypeSize = DL.getTypeStoreSize(ParamTy);
  unsigned PtrReg = lowerParameterPtr(MIRBuilder, ParamTy, Offset);

  MachineMemOperand *MMO =
      MF.getMachineMemOperand(PtrInfo, MachineMemOperand::MOLoad |
                                       MachineMemOperand::MONonTemporal |
                                       MachineMemOperand::MOInvariant,
                                       TypeSize, Align);

  MIRBuilder.buildLoad(DstReg, PtrReg, *MMO);
}

bool AMDGPUCallLowering::lowerFormalArguments(MachineIRBuilder &MIRBuilder,
                                              const Function &F,
                                              ArrayRef<unsigned> VRegs) const {
  // AMDGPU_GS and AMDGP_HS are not supported yet.
  if (F.getCallingConv() == CallingConv::AMDGPU_GS ||
      F.getCallingConv() == CallingConv::AMDGPU_HS)
    return false;

  MachineFunction &MF = MIRBuilder.getMF();
  const GCNSubtarget *Subtarget = &MF.getSubtarget<GCNSubtarget>();
  MachineRegisterInfo &MRI = MF.getRegInfo();
  SIMachineFunctionInfo *Info = MF.getInfo<SIMachineFunctionInfo>();
  const SIRegisterInfo *TRI = MF.getSubtarget<GCNSubtarget>().getRegisterInfo();
  const DataLayout &DL = F.getParent()->getDataLayout();

  SmallVector<CCValAssign, 16> ArgLocs;
  CCState CCInfo(F.getCallingConv(), F.isVarArg(), MF, ArgLocs, F.getContext());

  // FIXME: How should these inputs interact with inreg / custom SGPR inputs?
  if (Info->hasPrivateSegmentBuffer()) {
    unsigned PrivateSegmentBufferReg = Info->addPrivateSegmentBuffer(*TRI);
    MF.addLiveIn(PrivateSegmentBufferReg, &AMDGPU::SReg_128RegClass);
    CCInfo.AllocateReg(PrivateSegmentBufferReg);
  }

  if (Info->hasDispatchPtr()) {
    unsigned DispatchPtrReg = Info->addDispatchPtr(*TRI);
    // FIXME: Need to add reg as live-in
    CCInfo.AllocateReg(DispatchPtrReg);
  }

  if (Info->hasQueuePtr()) {
    unsigned QueuePtrReg = Info->addQueuePtr(*TRI);
    // FIXME: Need to add reg as live-in
    CCInfo.AllocateReg(QueuePtrReg);
  }

  if (Info->hasKernargSegmentPtr()) {
    unsigned InputPtrReg = Info->addKernargSegmentPtr(*TRI);
    const LLT P2 = LLT::pointer(AMDGPUAS::CONSTANT_ADDRESS, 64);
    unsigned VReg = MRI.createGenericVirtualRegister(P2);
    MRI.addLiveIn(InputPtrReg, VReg);
    MIRBuilder.getMBB().addLiveIn(InputPtrReg);
    MIRBuilder.buildCopy(VReg, InputPtrReg);
    CCInfo.AllocateReg(InputPtrReg);
  }

  if (Info->hasDispatchID()) {
    unsigned DispatchIDReg = Info->addDispatchID(*TRI);
    // FIXME: Need to add reg as live-in
    CCInfo.AllocateReg(DispatchIDReg);
  }

  if (Info->hasFlatScratchInit()) {
    unsigned FlatScratchInitReg = Info->addFlatScratchInit(*TRI);
    // FIXME: Need to add reg as live-in
    CCInfo.AllocateReg(FlatScratchInitReg);
  }

  // The infrastructure for normal calling convention lowering is essentially
  // useless for kernels. We want to avoid any kind of legalization or argument
  // splitting.
  if (F.getCallingConv() == CallingConv::AMDGPU_KERNEL) {
    unsigned i = 0;
    const unsigned KernArgBaseAlign = 16;
    const unsigned BaseOffset = Subtarget->getExplicitKernelArgOffset(F);
    uint64_t ExplicitArgOffset = 0;

    // TODO: Align down to dword alignment and extract bits for extending loads.
    for (auto &Arg : F.args()) {
      Type *ArgTy = Arg.getType();
      unsigned AllocSize = DL.getTypeAllocSize(ArgTy);
      if (AllocSize == 0)
        continue;

      unsigned ABIAlign = DL.getABITypeAlignment(ArgTy);

      uint64_t ArgOffset = alignTo(ExplicitArgOffset, ABIAlign) + BaseOffset;
      ExplicitArgOffset = alignTo(ExplicitArgOffset, ABIAlign) + AllocSize;

      unsigned Align = MinAlign(KernArgBaseAlign, ArgOffset);
      ArgOffset = alignTo(ArgOffset, DL.getABITypeAlignment(ArgTy));
      lowerParameter(MIRBuilder, ArgTy, ArgOffset, Align, VRegs[i]);
      ++i;
    }

    return true;
  }

  unsigned NumArgs = F.arg_size();
  Function::const_arg_iterator CurOrigArg = F.arg_begin();
  const AMDGPUTargetLowering &TLI = *getTLI<AMDGPUTargetLowering>();
  for (unsigned i = 0; i != NumArgs; ++i, ++CurOrigArg) {
    EVT ValEVT = TLI.getValueType(DL, CurOrigArg->getType());

    // We can only hanlde simple value types at the moment.
    if (!ValEVT.isSimple())
      return false;
    MVT ValVT = ValEVT.getSimpleVT();
    ISD::ArgFlagsTy Flags;
    ArgInfo OrigArg{VRegs[i], CurOrigArg->getType()};
    setArgFlags(OrigArg, i + 1, DL, F);
    Flags.setOrigAlign(DL.getABITypeAlignment(CurOrigArg->getType()));
    CCAssignFn *AssignFn = CCAssignFnForCall(F.getCallingConv(),
                                             /*IsVarArg=*/false);
    bool Res =
        AssignFn(i, ValVT, ValVT, CCValAssign::Full, OrigArg.Flags, CCInfo);

    // Fail if we don't know how to handle this type.
    if (Res)
      return false;
  }

  Function::const_arg_iterator Arg = F.arg_begin();

  if (F.getCallingConv() == CallingConv::AMDGPU_VS) {
    for (unsigned i = 0; i != NumArgs; ++i, ++Arg) {
      CCValAssign &VA = ArgLocs[i];
      MRI.addLiveIn(VA.getLocReg(), VRegs[i]);
      MIRBuilder.getMBB().addLiveIn(VA.getLocReg());
      MIRBuilder.buildCopy(VRegs[i], VA.getLocReg());
    }
    return true;
  }

<<<<<<< HEAD
  for (unsigned i = 0; i != NumArgs; ++i, ++Arg) {
    // FIXME: We should be getting DebugInfo from the arguments some how.
    CCValAssign &VA = ArgLocs[i];
    lowerParameter(MIRBuilder, Arg->getType(),
                   VA.getLocMemOffset() +
                   Subtarget->getExplicitKernelArgOffset(MF), VRegs[i]);
  }

  return true;
=======
  return false;
>>>>>>> 681bdae9
}<|MERGE_RESOLUTION|>--- conflicted
+++ resolved
@@ -32,16 +32,12 @@
 }
 
 bool AMDGPUCallLowering::lowerReturn(MachineIRBuilder &MIRBuilder,
-<<<<<<< HEAD
-                                     const Value *Val, unsigned VReg) const {
-=======
                                      const Value *Val,
                                      ArrayRef<unsigned> VRegs) const {
   // FIXME: Add support for non-void returns.
   if (Val)
     return false;
 
->>>>>>> 681bdae9
   MIRBuilder.buildInstr(AMDGPU::S_ENDPGM);
   return true;
 }
@@ -183,50 +179,73 @@
   unsigned NumArgs = F.arg_size();
   Function::const_arg_iterator CurOrigArg = F.arg_begin();
   const AMDGPUTargetLowering &TLI = *getTLI<AMDGPUTargetLowering>();
+  unsigned PSInputNum = 0;
+  BitVector Skipped(NumArgs);
   for (unsigned i = 0; i != NumArgs; ++i, ++CurOrigArg) {
     EVT ValEVT = TLI.getValueType(DL, CurOrigArg->getType());
 
     // We can only hanlde simple value types at the moment.
-    if (!ValEVT.isSimple())
-      return false;
-    MVT ValVT = ValEVT.getSimpleVT();
     ISD::ArgFlagsTy Flags;
     ArgInfo OrigArg{VRegs[i], CurOrigArg->getType()};
     setArgFlags(OrigArg, i + 1, DL, F);
     Flags.setOrigAlign(DL.getABITypeAlignment(CurOrigArg->getType()));
+
+    if (F.getCallingConv() == CallingConv::AMDGPU_PS &&
+        !OrigArg.Flags.isInReg() && !OrigArg.Flags.isByVal() &&
+        PSInputNum <= 15) {
+      if (CurOrigArg->use_empty() && !Info->isPSInputAllocated(PSInputNum)) {
+        Skipped.set(i);
+        ++PSInputNum;
+        continue;
+      }
+
+      Info->markPSInputAllocated(PSInputNum);
+      if (!CurOrigArg->use_empty())
+        Info->markPSInputEnabled(PSInputNum);
+
+      ++PSInputNum;
+    }
+
     CCAssignFn *AssignFn = CCAssignFnForCall(F.getCallingConv(),
                                              /*IsVarArg=*/false);
-    bool Res =
-        AssignFn(i, ValVT, ValVT, CCValAssign::Full, OrigArg.Flags, CCInfo);
-
-    // Fail if we don't know how to handle this type.
-    if (Res)
-      return false;
+
+    if (ValEVT.isVector()) {
+      EVT ElemVT = ValEVT.getVectorElementType();
+      if (!ValEVT.isSimple())
+        return false;
+      MVT ValVT = ElemVT.getSimpleVT();
+      bool Res = AssignFn(i, ValVT, ValVT, CCValAssign::Full,
+                          OrigArg.Flags, CCInfo);
+      if (!Res)
+        return false;
+    } else {
+      MVT ValVT = ValEVT.getSimpleVT();
+      if (!ValEVT.isSimple())
+        return false;
+      bool Res =
+          AssignFn(i, ValVT, ValVT, CCValAssign::Full, OrigArg.Flags, CCInfo);
+
+      // Fail if we don't know how to handle this type.
+      if (Res)
+        return false;
+    }
   }
 
   Function::const_arg_iterator Arg = F.arg_begin();
 
-  if (F.getCallingConv() == CallingConv::AMDGPU_VS) {
-    for (unsigned i = 0; i != NumArgs; ++i, ++Arg) {
-      CCValAssign &VA = ArgLocs[i];
-      MRI.addLiveIn(VA.getLocReg(), VRegs[i]);
+  if (F.getCallingConv() == CallingConv::AMDGPU_VS ||
+      F.getCallingConv() == CallingConv::AMDGPU_PS) {
+    for (unsigned i = 0, OrigArgIdx = 0;
+         OrigArgIdx != NumArgs && i != ArgLocs.size(); ++Arg, ++OrigArgIdx) {
+       if (Skipped.test(OrigArgIdx))
+          continue;
+      CCValAssign &VA = ArgLocs[i++];
+      MRI.addLiveIn(VA.getLocReg(), VRegs[OrigArgIdx]);
       MIRBuilder.getMBB().addLiveIn(VA.getLocReg());
-      MIRBuilder.buildCopy(VRegs[i], VA.getLocReg());
+      MIRBuilder.buildCopy(VRegs[OrigArgIdx], VA.getLocReg());
     }
     return true;
   }
 
-<<<<<<< HEAD
-  for (unsigned i = 0; i != NumArgs; ++i, ++Arg) {
-    // FIXME: We should be getting DebugInfo from the arguments some how.
-    CCValAssign &VA = ArgLocs[i];
-    lowerParameter(MIRBuilder, Arg->getType(),
-                   VA.getLocMemOffset() +
-                   Subtarget->getExplicitKernelArgOffset(MF), VRegs[i]);
-  }
-
-  return true;
-=======
   return false;
->>>>>>> 681bdae9
 }