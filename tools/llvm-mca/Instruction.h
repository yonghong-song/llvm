--- conflicted
+++ resolved
@@ -361,11 +361,7 @@
   bool isReady() const { return Stage == IS_READY; }
   bool isExecuting() const { return Stage == IS_EXECUTING; }
   bool isExecuted() const { return Stage == IS_EXECUTED; }
-<<<<<<< HEAD
-  bool isZeroLatency() const;
-=======
   bool isRetired() const { return Stage == IS_RETIRED; }
->>>>>>> 681bdae9
 
   void retire() {
     assert(isExecuted() && "Instruction is in an invalid state!");
